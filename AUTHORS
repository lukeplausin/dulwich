--- conflicted
+++ resolved
@@ -128,10 +128,7 @@
 fviolette <fviolette@talend.com>
 dzhuang <dzhuang.scut@gmail.com>
 Antoine Pietri <antoine.pietri1@gmail.com>
-<<<<<<< HEAD
-=======
 Taras Postument <trane9991@gmail.com>
 Earl Chew <earl_chew@yahoo.com>
->>>>>>> 1863c310
 
 If you contributed but are missing from this list, please send me an e-mail.